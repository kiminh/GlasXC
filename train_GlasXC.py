--- conflicted
+++ resolved
@@ -179,17 +179,17 @@
         print(type(decoder_weight_mat[1,1]))
 		# Build GLAS Regularizer	
 
-<<<<<<< HEAD
+<
         v  = Glas_XC.decode_output(reg_fp)    # Label Embedding Matrix for mini-batch
         print("Size of output decoder is : ", v.size())
 
         V  = torch.mm(v, v.t())               # co-occurence in the latent/embedded space
         A  = torch.mm(y, y.t())  			  # models co-occurence of labels
-=======
+
         v  = Glas_XC.encode_output(y)    # Label Embedding Matrix for mini-batch
         V  = torch.mm(v.t(), v)               # co-occurence in the latent/embedded space
         A  = torch.mm(y.t(), y)  			  # models co-occurence of labels
->>>>>>> 01d3a672
+
         Z  = torch.diag(A)  #+ epsilon        # returns the diagoan in vector form
         Z  = torch.diag(Z)       			  # creates the diagonal from the vector
         #AZ = torch.add(torch.mm(A, torch.pinverse(Z)), torch.mm(torch.pinverse(Z), A)) # to be used for Eurlex4k
